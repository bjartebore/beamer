--- conflicted
+++ resolved
@@ -60,17 +60,12 @@
             .map((book) => ListTile(
                   title: Text(book['title']),
                   subtitle: Text(book['author']),
-<<<<<<< HEAD
-                  onTap: () =>
-                      Beamer.of(context).beamToNamed('/books/${book['id']}'),
-=======
                   onTap: () => Beamer.of(context).currentLocation.update(
                         (state) => state.copyWith(
                           pathBlueprintSegments: ['books', ':bookId'],
                           pathParameters: {'bookId': book['id']},
                         ),
                       ),
->>>>>>> 44355d10
                 ))
             .toList(),
       ),
@@ -134,11 +129,7 @@
   @override
   List<BeamPage> pagesBuilder(BuildContext context, BeamState state) {
     return [
-<<<<<<< HEAD
       ...HomeLocation(state).pagesBuilder(context),
-=======
-      ...HomeLocation(state).pagesBuilder(context, state),
->>>>>>> 44355d10
       if (state.uri.pathSegments.contains('books'))
         BeamPage(
           key: ValueKey('books-${state.queryParameters['title'] ?? ''}'),
@@ -162,21 +153,12 @@
     return MaterialApp.router(
       debugShowCheckedModeBanner: false,
       routerDelegate: BeamerRouterDelegate(
-<<<<<<< HEAD
-        locationBuilder: BeamerLocationBuilder(
-          beamLocations: (state) => [
-            HomeLocation(state),
-            BooksLocation(state),
-          ],
-        ),
-=======
         locationBuilder: (state) {
           if (state.uri.pathSegments.contains('books')) {
             return BooksLocation(state);
           }
           return HomeLocation(state);
         },
->>>>>>> 44355d10
       ),
       routeInformationParser: BeamerRouteInformationParser(),
     );
