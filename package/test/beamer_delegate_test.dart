import 'package:beamer/beamer.dart';
import 'package:flutter/material.dart';
import 'package:flutter_test/flutter_test.dart';

import 'test_locations.dart';

void main() {
  TestWidgetsFlutterBinding.ensureInitialized();
<<<<<<< HEAD
  late List<BeamPage> lastCurrentPagesFromBuildListner;
=======
  final lastCurrentPagesFromBuildListner = List.empty(growable: true);
>>>>>>> e1bdc4a9
  RouteInformation? lastRouteInfoFromRouteListener;
  BeamLocation? lastBeamLocationFromRouteListener;
  late BeamerDelegate delegate;

  setUp(() {
    lastCurrentPagesFromBuildListner = List.empty(growable: true);
    delegate = BeamerDelegate(
      routeListener: (RouteInformation info, BeamerDelegate delegate) {
        lastRouteInfoFromRouteListener = info;
        lastBeamLocationFromRouteListener = delegate.currentBeamLocation;
      },
      buildListener: (_, BeamerDelegate delegate) {
        lastCurrentPagesFromBuildListner.addAll(delegate.currentPages);
      },
      locationBuilder: (routeInformation, __) {
        if (routeInformation.location?.contains('l1') ?? false) {
          return Location1(routeInformation);
        }
        if (routeInformation.location?.contains('l2') ?? false) {
          return Location2(routeInformation);
        }
        if (CustomStateLocation()
            .canHandle(Uri.parse(routeInformation.location ?? '/'))) {
          return CustomStateLocation(routeInformation);
        }
        return NotFound(path: routeInformation.location ?? '/');
      },
    );
    delegate.setNewRoutePath(const RouteInformation(location: '/l1'));
    lastCurrentPagesFromBuildListner.clear();
  });

  group('initialization & beaming', () {
    test('initialLocation is set', () {
      expect(delegate.currentBeamLocation, isA<Location1>());
    });

    test('beamTo changes locations', () {
      delegate.beamTo(Location2(const RouteInformation(location: '/l2')));
      expect(delegate.currentBeamLocation, isA<Location2>());
    });

    test('beamToNamed updates locations with correct parameters', () {
      delegate.beamToNamed('/l2/2?q=t', data: {'x': 'y'});
      final location = delegate.currentBeamLocation;
      expect(location, isA<Location2>());
      expect(
          (location.state as BeamState).pathParameters.containsKey('id'), true);
      expect((location.state as BeamState).pathParameters['id'], '2');
      expect(
          (location.state as BeamState).queryParameters.containsKey('q'), true);
      expect((location.state as BeamState).queryParameters['q'], 't');
      expect(location.data, {'x': 'y'});
    });

    test(
        'popBeamLocation leads to previous location and all helpers are correct',
        () {
      expect(delegate.canPopBeamLocation, true);
      expect(delegate.popBeamLocation(), true);
      expect(delegate.currentBeamLocation, isA<Location1>());

      expect(delegate.canPopBeamLocation, false);
      expect(delegate.popBeamLocation(), false);
      expect(delegate.currentBeamLocation, isA<Location1>());
    });
<<<<<<< HEAD
=======

    test('duplicate locations are removed from history', () {
      expect(delegate.beamingHistory.length, 1);
      expect(delegate.beamingHistory[0], isA<Location1>());
      delegate.beamToNamed('/l2');
      expect(delegate.beamingHistory.length, 2);
      expect(delegate.beamingHistory[0], isA<Location1>());
      delegate.beamToNamed('/l1');
      expect(delegate.beamingHistory.length, 2);
      expect(delegate.beamingHistory[0], isA<Location2>());
    });

    test(
        'beamToReplacement removes currentBeamLocation from history before appending new',
        () {
      expect(delegate.beamingHistory.length, 2);
      expect(delegate.beamingHistory[0], isA<Location2>());
      expect(delegate.currentBeamLocation, isA<Location1>());
      delegate.beamToReplacement(
        Location2(const RouteInformation(location: '/l2')),
      );
      expect(delegate.beamingHistory.length, 1);
      expect(delegate.currentBeamLocation, isA<Location2>());
    });

    test('beamToReplacementNamed removes previous history element', () {
      delegate.beamingHistory.clear();
      delegate.beamToNamed('/l1');
      expect(delegate.beamingHistory.length, 1);
      expect(delegate.beamingHistory[0], isA<Location1>());
      expect(delegate.beamingHistoryCompleteLength, 1);

      delegate.beamToNamed('/l2');
      expect(delegate.beamingHistory.length, 2);
      expect(delegate.beamingHistory[0], isA<Location1>());
      expect(delegate.currentBeamLocation, isA<Location2>());
      expect(delegate.beamingHistoryCompleteLength, 2);

      delegate.beamToNamed('/l2/x');
      expect(delegate.beamingHistory.length, 2);
      expect(delegate.beamingHistory[0], isA<Location1>());
      expect(delegate.currentBeamLocation, isA<Location2>());
      expect(delegate.beamingHistory.last.history.length, 2);
      expect(delegate.beamingHistoryCompleteLength, 3);

      delegate.beamToReplacementNamed('/l2/y');
      expect(delegate.beamingHistory.length, 2);
      expect(delegate.beamingHistory[0], isA<Location1>());
      expect(delegate.currentBeamLocation, isA<Location2>());
      expect(delegate.beamingHistory.last.history.length, 2);
      expect(
          delegate.beamingHistory.last.history.last.routeInformation.location,
          '/l2/y');
      expect(delegate.beamingHistoryCompleteLength, 3);
    });
>>>>>>> e1bdc4a9
  });

  testWidgets('stacked beam takes just last page for currentPages',
      (tester) async {
    await tester.pumpWidget(
      MaterialApp.router(
        routeInformationParser: BeamerParser(),
        routerDelegate: delegate,
      ),
    );
    delegate.beamToNamed('/l1/one', stacked: false);
    await tester.pump();
    expect(delegate.currentPages.length, 1);
  });

  testWidgets('routeListener is called when update is called', (tester) async {
    const routeInfo = RouteInformation(location: '/l1');
    delegate.update(configuration: routeInfo);
    expect(lastBeamLocationFromRouteListener, isA<Location1>());
    expect(lastRouteInfoFromRouteListener!.location, equals('/l1'));
  });

  testWidgets('buildListener is called when build is called', (tester) async {
    await tester.pumpWidget(
      MaterialApp.router(
        routeInformationParser: BeamerParser(),
        routerDelegate: delegate,
      ),
    );
    expect(lastCurrentPagesFromBuildListner.last.key, const ValueKey('l1'));
  });

  test('custom state can be updated', () {
    delegate.beamToNamed('/custom/test');
    expect(
        (delegate.currentBeamLocation as CustomStateLocation).state.customVar,
        'test');
    (delegate.currentBeamLocation as CustomStateLocation)
        .update((state) => CustomState(customVar: 'test-ok'));
    expect(
        (delegate.currentBeamLocation as CustomStateLocation).state.customVar,
        'test-ok');
  });

  test('beamTo works without setting the BeamState explicitly', () {
    delegate.beamTo(NoStateLocation());
    expect(delegate.currentBeamLocation.state, isNotNull);
    delegate.beamBack();
  });

  testWidgets('popToNamed forces pop to specified location', (tester) async {
    delegate.beamingHistory.clear();
    await tester.pumpWidget(
      MaterialApp.router(
        routeInformationParser: BeamerParser(),
        routerDelegate: delegate,
      ),
    );
    delegate.beamToNamed('/l1/one', popToNamed: '/l2');
    await tester.pump();
    expect(delegate.currentBeamLocation, isA<Location1>());
    delegate.navigator.pop();
    await tester.pump();
    expect(delegate.currentBeamLocation, isA<Location2>());
  });
  test('beamBack keeps data and can override it', () {
    delegate.beamingHistory.removeRange(0, delegate.beamingHistory.length - 1);
    delegate.beamingHistory.last.history
        .removeRange(0, delegate.beamingHistory.last.history.length - 1);
    expect(delegate.beamingHistoryCompleteLength, 1);
    expect(delegate.currentBeamLocation, isA<Location2>());

    delegate.beamToNamed('/l1', data: {'x': 'y'});
    delegate.beamToNamed('/l2');

    expect(delegate.beamBack(), true);
    expect(delegate.configuration.location,
        delegate.currentBeamLocation.state.routeInformation.location);
    expect(delegate.configuration.location, '/l1');
    expect(delegate.currentBeamLocation.data, {'x': 'y'});

    delegate.beamToNamed('/l2');

    expect(delegate.beamBack(), true);
    expect(delegate.configuration.location,
        delegate.currentBeamLocation.state.routeInformation.location);
    expect(delegate.configuration.location, '/l1');
    expect(delegate.currentBeamLocation.data, {'x': 'y'});

    delegate.beamToNamed('/l2');

    expect(delegate.beamBack(data: {'xx': 'yy'}), true);
    expect(delegate.configuration.location,
        delegate.currentBeamLocation.state.routeInformation.location);
    expect(delegate.configuration.location, '/l1');
    expect(delegate.currentBeamLocation.data, {'xx': 'yy'});
  });

  testWidgets('popToNamed() beams correctly', (tester) async {
    await tester.pumpWidget(
      MaterialApp.router(
        routeInformationParser: BeamerParser(),
        routerDelegate: delegate,
      ),
    );
    delegate.popToNamed('/l1/one');
    await tester.pump();
    expect(delegate.currentBeamLocation, isA<Location1>());
  });

  testWidgets('notFoundRedirect works', (tester) async {
    final delegate = BeamerDelegate(
      locationBuilder: BeamerLocationBuilder(
        beamLocations: [
          Location1(),
          CustomStateLocation(),
        ],
      ),
      notFoundRedirect: Location1(const RouteInformation()),
    );
    await tester.pumpWidget(
      MaterialApp.router(
        routeInformationParser: BeamerParser(),
        routerDelegate: delegate,
      ),
    );
    delegate.beamToNamed('/xxx');
    await tester.pump();
    expect(delegate.currentBeamLocation, isA<Location1>());
    expect(delegate.configuration.location, '/');
  });

  testWidgets('notFoundRedirectNamed works', (tester) async {
    final delegate = BeamerDelegate(
      locationBuilder: BeamerLocationBuilder(
        beamLocations: [
          Location1(),
          CustomStateLocation(),
        ],
      ),
      notFoundRedirectNamed: '/',
    );
    await tester.pumpWidget(
      MaterialApp.router(
        routeInformationParser: BeamerParser(),
        routerDelegate: delegate,
      ),
    );
    delegate.beamToNamed('/xxx');
    await tester.pump();
    expect(delegate.currentBeamLocation, isA<Location1>());
    expect(delegate.configuration.location, '/');
  });

  testWidgets("popping drawer doesn't change BeamState", (tester) async {
    final scaffoldKey = GlobalKey<ScaffoldState>();
    final delegate = BeamerDelegate(
      locationBuilder: RoutesLocationBuilder(
        routes: {
          '/': (context, state, data) => Container(),
          '/test': (context, state, data) => Scaffold(
                key: scaffoldKey,
                drawer: const Drawer(),
                body: Container(),
              ),
        },
      ),
    );
    await tester.pumpWidget(
      MaterialApp.router(
        routeInformationParser: BeamerParser(),
        routerDelegate: delegate,
      ),
    );
    delegate.beamToNamed('/test');
    await tester.pump();
    expect(scaffoldKey.currentState?.isDrawerOpen, isFalse);
    expect(delegate.configuration.location, '/test');

    scaffoldKey.currentState?.openDrawer();
    await tester.pump();
    expect(scaffoldKey.currentState?.isDrawerOpen, isTrue);
    expect(delegate.configuration.location, '/test');

    delegate.navigatorKey.currentState?.pop();
    await tester.pump();
    expect(scaffoldKey.currentState?.isDrawerOpen, isFalse);
    expect(delegate.configuration.location, '/test');
  });

  group('Keeping data', () {
    final delegate = BeamerDelegate(
      locationBuilder: (routeInformation, _) {
        if (routeInformation.location?.contains('l1') ?? false) {
          return Location1(routeInformation);
        }
        if (routeInformation.location?.contains('l2') ?? false) {
          return Location2(routeInformation);
        }
        return NotFound(path: routeInformation.location ?? '/');
      },
    );
    testWidgets('pop keeps data', (tester) async {
      await tester.pumpWidget(
        MaterialApp.router(
          routeInformationParser: BeamerParser(),
          routerDelegate: delegate,
        ),
      );
      delegate.beamToNamed('/l1/one', data: {'x': 'y'});
      await tester.pump();
      expect((delegate.currentBeamLocation.state as BeamState).uri.path,
          '/l1/one');
      expect(delegate.currentBeamLocation.data, {'x': 'y'});

      delegate.navigatorKey.currentState!.pop();
      await tester.pump();
      expect((delegate.currentBeamLocation.state as BeamState).uri.path, '/l1');
      expect(delegate.currentBeamLocation.data, {'x': 'y'});
    });

    test('single location keeps data', () {
      delegate.beamToNamed('/l1', data: {'x': 'y'});
      expect(delegate.currentBeamLocation.data, {'x': 'y'});

      delegate.beamToNamed('/l1/one');
      expect(delegate.currentBeamLocation.data, {'x': 'y'});
    });

    test('data is not kept throughout locations', () {
      delegate.beamToNamed('/l1', data: {'x': 'y'});
      expect(delegate.currentBeamLocation.data, {'x': 'y'});

      delegate.beamToNamed('/l2');
      expect(delegate.currentBeamLocation.data, isNot({'x': 'y'}));
    });

    test('data is not kept if overwritten', () {
      delegate.beamToNamed('/l1', data: {'x': 'y'});
      expect(delegate.currentBeamLocation.data, {'x': 'y'});
      delegate.beamToNamed('/l1/one', data: {});
      expect(delegate.currentBeamLocation.data, {});

      delegate.beamToNamed('/l1', data: {'x': 'y'});
      expect(delegate.currentBeamLocation.data, {'x': 'y'});
      delegate.beamToNamed('/l2', data: {});
      expect(delegate.currentBeamLocation.data, {});
    });
  });

  group('Updating from parent', () {
    testWidgets('navigation on parent updates nested Beamer', (tester) async {
      final childDelegate = BeamerDelegate(
        locationBuilder: RoutesLocationBuilder(
          routes: {
            '/': (context, state, data) => Container(),
            '/test': (context, state, data) => Container(),
            '/test2': (context, state, data) => Container(),
          },
        ),
      );
      final rootDelegate = BeamerDelegate(
        locationBuilder: RoutesLocationBuilder(
          routes: {
            '*': (context, state, data) => BeamPage(
                  key: const ValueKey('always-the-same'),
                  child: Beamer(
                    routerDelegate: childDelegate,
                  ),
                ),
          },
        ),
      );
      await tester.pumpWidget(
        MaterialApp.router(
          routeInformationParser: BeamerParser(),
          routerDelegate: rootDelegate,
        ),
      );

      rootDelegate.beamToNamed('/test');
      await tester.pump();
      expect(rootDelegate.configuration.location, '/test');
      expect(childDelegate.configuration.location, '/test');
      expect(childDelegate.beamingHistory.last.history.length, 1);

      rootDelegate.beamToNamed('/test2');
      await tester.pump();
      expect(rootDelegate.configuration.location, '/test2');
      expect(childDelegate.configuration.location, '/test2');
      expect(childDelegate.beamingHistory.last.history.length, 2);
    });

    testWidgets("navigation on parent doesn't update nested Beamer",
        (tester) async {
      final childDelegate = BeamerDelegate(
        updateFromParent: false,
        locationBuilder: RoutesLocationBuilder(
          routes: {
            '/': (context, state, data) => Container(),
            '/test': (context, state, data) => Container(),
            '/test2': (context, state, data) => Container(),
          },
        ),
      );
      final rootDelegate = BeamerDelegate(
        locationBuilder: RoutesLocationBuilder(
          routes: {
            '*': (context, state, data) => BeamPage(
                  key: const ValueKey('always-the-same'),
                  child: Beamer(
                    routerDelegate: childDelegate,
                  ),
                ),
          },
        ),
      );
      await tester.pumpWidget(
        MaterialApp.router(
          routeInformationParser: BeamerParser(),
          routerDelegate: rootDelegate,
        ),
      );

      rootDelegate.beamToNamed('/test'); // initial will update
      await tester.pump();
      expect(rootDelegate.configuration.location, '/test');
      expect(childDelegate.configuration.location, '/test');
      expect(childDelegate.beamingHistory.last.history.length, 1);

      rootDelegate.beamToNamed('/test2');
      await tester.pump();
      expect(rootDelegate.configuration.location, '/test2');
      expect(childDelegate.configuration.location, '/test');
      expect(childDelegate.beamingHistory.last.history.length, 1);
    });
  });

  testWidgets(
      'updating route information without updating parent or rebuilding',
      (tester) async {
    final childDelegate = BeamerDelegate(
      updateParent: false,
      locationBuilder: RoutesLocationBuilder(
        routes: {
          '/': (context, state, data) => Container(),
          '/test': (context, state, data) => Container(),
          '/test2': (context, state, data) => Container(),
        },
      ),
    );
    final rootDelegate = BeamerDelegate(
      locationBuilder: RoutesLocationBuilder(
        routes: {
          '*': (context, state, data) => BeamPage(
                key: const ValueKey('always-the-same'),
                child: Beamer(
                  routerDelegate: childDelegate,
                ),
              ),
        },
      ),
    );
    await tester.pumpWidget(
      MaterialApp.router(
        routeInformationParser: BeamerParser(),
        routerDelegate: rootDelegate,
      ),
    );

    rootDelegate.beamToNamed('/test');
    await tester.pump();

    expect(rootDelegate.configuration.location, '/test');
    expect(childDelegate.configuration.location, '/test');
    expect(childDelegate.parent, rootDelegate);

    childDelegate.beamToNamed('/test2');
    await tester.pump();

    expect(rootDelegate.configuration.location, '/test');
    expect(childDelegate.configuration.location, '/test2');

    childDelegate.update(
      configuration: const RouteInformation(location: '/xx'),
      rebuild: false,
    );
    expect(rootDelegate.configuration.location, '/test');
    expect(childDelegate.configuration.location, '/xx');
  });

  group('clearBeamingHistoryOn:', () {
    testWidgets('history is cleared when beamToNamed', (tester) async {
      final delegate = BeamerDelegate(
        initialPath: '/test',
        clearBeamingHistoryOn: {'/'},
        locationBuilder: RoutesLocationBuilder(
          routes: {
            '/': (context, state, data) => Container(),
            '/test': (context, state, data) => Container(),
            '/test/deeper': (context, state, data) => Container(),
          },
        ),
      );
      await tester.pumpWidget(
        MaterialApp.router(
          routeInformationParser: BeamerParser(),
          routerDelegate: delegate,
        ),
      );

      delegate.beamToNamed('/test/deeper');
      await tester.pump();
      expect(delegate.configuration.location, '/test/deeper');
      expect(delegate.beamingHistory.last.history.length, 2);

      delegate.beamToNamed('/');
      await tester.pump(const Duration(milliseconds: 16));
      expect(delegate.configuration.location, '/');
      expect(delegate.beamingHistory.last.history.length, 1);
    });

    testWidgets('history is always cleared when popToNamed', (tester) async {
      final delegate = BeamerDelegate(
        locationBuilder: RoutesLocationBuilder(
          routes: {
            '/': (context, state, data) => Container(),
            '/test': (context, state, data) => Container(),
            '/test/deeper': (context, state, data) => Container(),
          },
        ),
      );
      await tester.pumpWidget(
        MaterialApp.router(
          routeInformationParser: BeamerParser(),
          routerDelegate: delegate,
        ),
      );

      delegate.beamToNamed('/test');
      await tester.pump();
      expect(delegate.configuration.location, '/test');
      expect(delegate.beamingHistory.last.history.length, 2);

      delegate.beamToNamed('/test/deeper');
      await tester.pump();
      expect(delegate.configuration.location, '/test/deeper');
      expect(delegate.beamingHistory.last.history.length, 3);

      delegate.popToNamed('/');
      await tester.pump(const Duration(milliseconds: 16));
      expect(delegate.configuration.location, '/');
      expect(delegate.beamingHistory.last.history.length, 1);
    });

    testWidgets('history is cleared regardless, if option is set',
        (tester) async {
      final delegate = BeamerDelegate(
        clearBeamingHistoryOn: {'/'},
        locationBuilder: RoutesLocationBuilder(
          routes: {
            '/': (context, state, data) => Container(),
            '/test': (context, state, data) => Container(),
            '/test/deeper': (context, state, data) => Container(),
          },
        ),
      );
      await tester.pumpWidget(
        MaterialApp.router(
          routeInformationParser: BeamerParser(),
          routerDelegate: delegate,
        ),
      );

      delegate.beamToNamed('/test');
      await tester.pump();
      expect(delegate.configuration.location, '/test');
      expect(delegate.beamingHistory.last.history.length, 2);

      delegate.beamToNamed('/test/deeper');
      await tester.pump();
      expect(delegate.configuration.location, '/test/deeper');
      expect(delegate.beamingHistory.last.history.length, 3);

      delegate.beamToNamed('/');
      await tester.pump(const Duration(milliseconds: 16));
      expect(delegate.configuration.location, '/');
      expect(delegate.beamingHistory.last.history.length, 1);

      delegate.beamToNamed('/test/deeper');
      await tester.pump();
      expect(delegate.configuration.location, '/test/deeper');
      expect(delegate.beamingHistory.last.history.length, 2);

      delegate.popToNamed('/');
      await tester.pump(const Duration(seconds: 1));
      expect(delegate.configuration.location, '/');
      expect(delegate.beamingHistory.last.history.length, 1);
    });

    testWidgets('history is cleared regardless, if option is set',
        (tester) async {
      final delegate = BeamerDelegate(
        clearBeamingHistoryOn: {'/test'},
        locationBuilder: RoutesLocationBuilder(
          routes: {
            '/': (context, state, data) => Container(),
            '/test': (context, state, data) => Container(),
            '/test/deeper': (context, state, data) => Container(),
          },
        ),
      );
      await tester.pumpWidget(
        MaterialApp.router(
          routeInformationParser: BeamerParser(),
          routerDelegate: delegate,
        ),
      );

      expect(delegate.configuration.location, '/');
      expect(delegate.beamingHistory.last.history.length, 1);

      delegate.beamToNamed('/test');
      await tester.pump();
      expect(delegate.configuration.location, '/test');
      expect(delegate.beamingHistory.last.history.length, 1);

      delegate.beamToNamed('/test/deeper');
      await tester.pump();
      expect(delegate.configuration.location, '/test/deeper');
      expect(delegate.beamingHistory.last.history.length, 2);

      delegate.beamToNamed('/');
      await tester.pump(const Duration(milliseconds: 16));
      expect(delegate.configuration.location, '/');
      expect(delegate.beamingHistory.last.history.length, 3);

      delegate.beamToNamed('/test');
      await tester.pump();
      expect(delegate.configuration.location, '/test');
      expect(delegate.beamingHistory.last.history.length, 1);
    });
  });
}<|MERGE_RESOLUTION|>--- conflicted
+++ resolved
@@ -6,11 +6,7 @@
 
 void main() {
   TestWidgetsFlutterBinding.ensureInitialized();
-<<<<<<< HEAD
-  late List<BeamPage> lastCurrentPagesFromBuildListner;
-=======
   final lastCurrentPagesFromBuildListner = List.empty(growable: true);
->>>>>>> e1bdc4a9
   RouteInformation? lastRouteInfoFromRouteListener;
   BeamLocation? lastBeamLocationFromRouteListener;
   late BeamerDelegate delegate;
@@ -77,8 +73,6 @@
       expect(delegate.popBeamLocation(), false);
       expect(delegate.currentBeamLocation, isA<Location1>());
     });
-<<<<<<< HEAD
-=======
 
     test('duplicate locations are removed from history', () {
       expect(delegate.beamingHistory.length, 1);
@@ -134,7 +128,6 @@
           '/l2/y');
       expect(delegate.beamingHistoryCompleteLength, 3);
     });
->>>>>>> e1bdc4a9
   });
 
   testWidgets('stacked beam takes just last page for currentPages',
