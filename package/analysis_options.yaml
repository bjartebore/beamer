--- conflicted
+++ resolved
@@ -23,11 +23,8 @@
   # producing the lint.
   rules:
     public_member_api_docs: true
-<<<<<<< HEAD
     comment_references: true
-=======
     prefer_final_locals: true
->>>>>>> 0bc0d347
     omit_local_variable_types: true
     always_use_package_imports: true
     prefer_single_quotes: true
